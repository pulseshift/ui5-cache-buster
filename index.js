--- conflicted
+++ resolved
@@ -77,15 +77,9 @@
     const oManifestJSON = oManifestFileContent
       ? JSON.parse(oManifestFileContent)
       : { 'sap.ui5': {} }
-<<<<<<< HEAD
-    const { 'sap.ui5': oUI5Config = {} } = oManifestJSON
-    const { resources: oResources = [] } = oUI5Config
-    const aResourceKeys = Object.keys(oResources)
-=======
     const aResourceKeys = oManifestJSON['sap.ui5'].resources
       ? Object.keys(oManifestJSON['sap.ui5'].resources)
       : []
->>>>>>> e492270c
     const aDependedResourceContents = aResourceKeys.reduce(
       (aContentsList, sResourceKey) => {
         return aContentsList.concat(
